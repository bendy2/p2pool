/*
 * This file is part of the Monero P2Pool <https://github.com/SChernykh/p2pool>
 * Copyright (c) 2021-2024 SChernykh <https://github.com/SChernykh>
 *
 * This program is free software: you can redistribute it and/or modify
 * it under the terms of the GNU General Public License as published by
 * the Free Software Foundation, version 3.
 *
 * This program is distributed in the hope that it will be useful, but
 * WITHOUT ANY WARRANTY; without even the implied warranty of
 * MERCHANTABILITY or FITNESS FOR A PARTICULAR PURPOSE. See the GNU
 * General Public License for more details.
 *
 * You should have received a copy of the GNU General Public License
 * along with this program. If not, see <http://www.gnu.org/licenses/>.
 */

#pragma once

namespace p2pool {

// Parse an arbitrary binary blob into the pool block
// Since data here can come from external and possibly malicious sources, check everything
// Only the syntax (i.e. the serialized block binary format) and the keccak hash are checked here
// Semantics must also be checked elsewhere before accepting the block (PoW, reward split between miners, difficulty calculation and so on)
int PoolBlock::deserialize(const uint8_t* data, size_t size, const SideChain& sidechain, uv_loop_t* loop, bool compact)
{
	try {
		// Sanity check
		if (!data || (size > MAX_BLOCK_SIZE)) {
			return __LINE__;
		}

		const uint8_t* const data_begin = data;
		const uint8_t* const data_end = data + size;

		auto read_byte = [&data, data_end](uint8_t& b) -> bool
		{
			if (data < data_end) {
				b = *(data++);
				return true;
			}
			return false;
		};

#define READ_BYTE(x) do { if (!read_byte(x)) return __LINE__; } while (0)
#define EXPECT_BYTE(value) do { uint8_t tmp; READ_BYTE(tmp); if (tmp != (value)) return __LINE__; } while (0)

#define READ_VARINT(x) do { data = readVarint(data, data_end, x); if (!data) return __LINE__; } while(0)

		auto read_buf = [&data, data_end](void* buf, size_t size) -> bool
		{
			if (static_cast<size_t>(data_end - data) < size) {
				return false;
			}

			memcpy(buf, data, size);
			data += size;
			return true;
		};

#define READ_BUF(buf, size) do { if (!read_buf((buf), (size))) return __LINE__; } while(0)

		READ_BYTE(m_majorVersion);
		if (m_majorVersion > HARDFORK_SUPPORTED_VERSION) return __LINE__;

		READ_BYTE(m_minorVersion);
		if (m_minorVersion < m_majorVersion) return __LINE__;

		READ_VARINT(m_timestamp);
		READ_BUF(m_prevId.h, HASH_SIZE);

		const int nonce_offset = static_cast<int>(data - data_begin);
		READ_BUF(&m_nonce, NONCE_SIZE);

		EXPECT_BYTE(TX_VERSION);

		uint64_t unlock_height;
		READ_VARINT(unlock_height);

		EXPECT_BYTE(1);
		EXPECT_BYTE(TXIN_GEN);

		READ_VARINT(m_txinGenHeight);
		if (m_majorVersion != sidechain.network_major_version(m_txinGenHeight)) return __LINE__;
		if (unlock_height != m_txinGenHeight + MINER_REWARD_UNLOCK_TIME) return __LINE__;

		std::vector<uint8_t> outputs_blob;
		const int outputs_offset = static_cast<int>(data - data_begin);

		uint64_t num_outputs;
		READ_VARINT(num_outputs);

		uint64_t total_reward = 0;
		int outputs_blob_size;

		if (num_outputs > 0) {
			// Outputs are in the buffer, just read them
			// Each output is at least 34 bytes, exit early if there's not enough data left
			// 1 byte for reward, 1 byte for tx_type, 32 bytes for eph_pub_key
			constexpr uint64_t MIN_OUTPUT_SIZE = 34;

			if (num_outputs > std::numeric_limits<uint64_t>::max() / MIN_OUTPUT_SIZE) return __LINE__;
			if (static_cast<uint64_t>(data_end - data) < num_outputs * MIN_OUTPUT_SIZE) return __LINE__;

			m_outputs.resize(num_outputs);
			m_outputs.shrink_to_fit();

			const uint8_t expected_tx_type = get_tx_type();

			for (uint64_t i = 0; i < num_outputs; ++i) {
				TxOutput& t = m_outputs[i];

				uint64_t reward;
				READ_VARINT(reward);
				t.m_reward = reward;
				total_reward += reward;

				EXPECT_BYTE(expected_tx_type);

				READ_BUF(t.m_ephPublicKey.h, HASH_SIZE);

				if (expected_tx_type == TXOUT_TO_TAGGED_KEY) {
					uint8_t view_tag;
					READ_BYTE(view_tag);
					t.m_viewTag = view_tag;
				}
			}

			outputs_blob_size = static_cast<int>(data - data_begin) - outputs_offset;
			outputs_blob.assign(data_begin + outputs_offset, data);

			m_sidechainId.clear();
		}
		else {
			// Outputs are not in the buffer and must be calculated from sidechain data
			// We only have total reward and outputs blob size here
			READ_VARINT(total_reward);

			uint64_t tmp;
			READ_VARINT(tmp);

			// Sanity check
			if ((tmp == 0) || (tmp > MAX_BLOCK_SIZE)) {
				return __LINE__;
			}

			outputs_blob_size = static_cast<int>(tmp);

			// Required by sidechain.get_outputs_blob() to speed up repeated broadcasts from different peers
			READ_BUF(m_sidechainId.h, HASH_SIZE);
		}

		// Technically some p2pool node could keep stuffing block with transactions until reward is less than 0.6 XMR
		// But default transaction picking algorithm never does that. It's better to just ban such nodes
		if (total_reward < BASE_BLOCK_REWARD) {
			return __LINE__;
		}

		const int outputs_actual_blob_size = static_cast<int>(data - data_begin) - outputs_offset;
		if (outputs_blob_size < outputs_actual_blob_size) {
			return __LINE__;
		}

		const int outputs_blob_size_diff = outputs_blob_size - outputs_actual_blob_size;

		uint64_t tx_extra_size;
		READ_VARINT(tx_extra_size);

		const uint8_t* tx_extra_begin = data;

		EXPECT_BYTE(TX_EXTRA_TAG_PUBKEY);
		READ_BUF(m_txkeyPub.h, HASH_SIZE);

		EXPECT_BYTE(TX_EXTRA_NONCE);
		READ_VARINT(m_extraNonceSize);

		// Sanity check
		if ((m_extraNonceSize < EXTRA_NONCE_SIZE) || (m_extraNonceSize > EXTRA_NONCE_MAX_SIZE)) return __LINE__;

		const int extra_nonce_offset = static_cast<int>((data - data_begin) + outputs_blob_size_diff);
		READ_BUF(&m_extraNonce, EXTRA_NONCE_SIZE);
		for (uint64_t i = EXTRA_NONCE_SIZE; i < m_extraNonceSize; ++i) {
			EXPECT_BYTE(0);
		}

		EXPECT_BYTE(TX_EXTRA_MERGE_MINING_TAG);

		uint64_t mm_field_size;
		READ_VARINT(mm_field_size);

		const uint8_t* const mm_field_begin = data;

		READ_VARINT(m_merkleTreeData);

		m_merkleTreeDataSize = static_cast<uint32_t>(data - mm_field_begin);

		uint32_t mm_n_aux_chains, mm_nonce;
		decode_merkle_tree_data(mm_n_aux_chains, mm_nonce);

		const int mm_root_hash_offset = static_cast<int>((data - data_begin) + outputs_blob_size_diff);
		READ_BUF(m_merkleRoot.h, HASH_SIZE);

		if (static_cast<uint64_t>(data - mm_field_begin) != mm_field_size) {
			return __LINE__;
		}

		if (static_cast<uint64_t>(data - tx_extra_begin) != tx_extra_size) return __LINE__;

		EXPECT_BYTE(0);

		uint64_t num_transactions;
		READ_VARINT(num_transactions);

		const int transactions_offset = static_cast<int>(data - data_begin);

		std::vector<uint64_t> parent_indices;
		if (compact) {
			if (static_cast<uint64_t>(data_end - data) < num_transactions) return __LINE__;

			m_transactions.resize(1);
			parent_indices.resize(1);

			// limit reserved memory size because we can't check "num_transactions" properly here
			const uint64_t k = std::min<uint64_t>(num_transactions + 1, 256);
			m_transactions.reserve(k);
			parent_indices.reserve(k);

			for (uint64_t i = 0; i < num_transactions; ++i) {
				uint64_t parent_index;
				READ_VARINT(parent_index);

				hash id;
				if (parent_index == 0) {
					READ_BUF(id.h, HASH_SIZE);
				}

				m_transactions.emplace_back(id);
				parent_indices.emplace_back(parent_index);
			}
		}
		else {
			if (num_transactions > std::numeric_limits<uint64_t>::max() / HASH_SIZE) return __LINE__;
			if (static_cast<uint64_t>(data_end - data) < num_transactions * HASH_SIZE) return __LINE__;

			m_transactions.resize(1);
			m_transactions.reserve(num_transactions + 1);

			for (uint64_t i = 0; i < num_transactions; ++i) {
				hash id;
				READ_BUF(id.h, HASH_SIZE);
				m_transactions.emplace_back(id);
			}
		}

		const int transactions_actual_blob_size = static_cast<int>(data - data_begin) - transactions_offset;
		const int transactions_blob_size = static_cast<int>(num_transactions) * HASH_SIZE;
		const int transactions_blob_size_diff = transactions_blob_size - transactions_actual_blob_size;

		m_transactions.shrink_to_fit();

#if POOL_BLOCK_DEBUG
		m_mainChainDataDebug.reserve((data - data_begin) + outputs_blob_size_diff + transactions_blob_size_diff);
		m_mainChainDataDebug.assign(data_begin, data_begin + outputs_offset);
		m_mainChainDataDebug.insert(m_mainChainDataDebug.end(), outputs_blob_size, 0);
		m_mainChainDataDebug.insert(m_mainChainDataDebug.end(), data_begin + outputs_offset + outputs_actual_blob_size, data_begin + transactions_offset);
		m_mainChainDataDebug.insert(m_mainChainDataDebug.end(), transactions_blob_size, 0);
		m_mainChainDataDebug.insert(m_mainChainDataDebug.end(), data_begin + transactions_offset + transactions_actual_blob_size, data);

		const uint8_t* sidechain_data_begin = data;
#endif

		hash spend_pub_key;
		hash view_pub_key;
		READ_BUF(spend_pub_key.h, HASH_SIZE);
		READ_BUF(view_pub_key.h, HASH_SIZE);
		if (!m_minerWallet.assign(spend_pub_key, view_pub_key, sidechain.network_type())) {
			return __LINE__;
		}

		READ_BUF(m_txkeySecSeed.h, HASH_SIZE);

		hash pub;
		get_tx_keys(pub, m_txkeySec, m_txkeySecSeed, m_prevId);
		if (pub != m_txkeyPub) {
			return __LINE__;
		}

		if (!check_keys(m_txkeyPub, m_txkeySec)) {
			return __LINE__;
		}

		READ_BUF(m_parent.h, HASH_SIZE);

		if (compact) {
			const PoolBlock* parent = sidechain.find_block(m_parent);
			if (!parent) {
				return __LINE__;
			}

			for (uint64_t i = 1, n = m_transactions.size(); i < n; ++i) {
				const uint64_t parent_index = parent_indices[i];
				if (parent_index) {
					if (parent_index >= parent->m_transactions.size()) {
						return __LINE__;
					}
					m_transactions[i] = parent->m_transactions[parent_index];
				}
			}
		}

		uint64_t num_uncles;
		READ_VARINT(num_uncles);

		if (num_uncles > std::numeric_limits<uint64_t>::max() / HASH_SIZE) return __LINE__;
		if (static_cast<uint64_t>(data_end - data) < num_uncles * HASH_SIZE) return __LINE__;

		m_uncles.clear();
		m_uncles.reserve(num_uncles);

		for (uint64_t i = 0; i < num_uncles; ++i) {
			hash id;
			READ_BUF(id.h, HASH_SIZE);
			m_uncles.emplace_back(id);
		}

		READ_VARINT(m_sidechainHeight);

		if (m_sidechainHeight > MAX_SIDECHAIN_HEIGHT) {
			return __LINE__;
		}

		READ_VARINT(m_difficulty.lo);
		READ_VARINT(m_difficulty.hi);

		READ_VARINT(m_cumulativeDifficulty.lo);
		READ_VARINT(m_cumulativeDifficulty.hi);

<<<<<<< HEAD
		uint8_t merkle_proof_size;
		READ_BYTE(merkle_proof_size);

		if (merkle_proof_size > 7) {
			return __LINE__;
		}

		m_merkleProof.clear();
		m_merkleProof.reserve(merkle_proof_size);

		for (uint8_t i = 0; i < merkle_proof_size; ++i) {
			hash h;
			READ_BUF(h.h, HASH_SIZE);
			m_merkleProof.emplace_back(h);
		}

=======
		if (m_cumulativeDifficulty > MAX_CUMULATIVE_DIFFICULTY) {
			return __LINE__;
		}

>>>>>>> 6dd72dfc
		READ_BUF(m_sidechainExtraBuf, sizeof(m_sidechainExtraBuf));

#undef READ_BYTE
#undef EXPECT_BYTE
#undef READ_VARINT
#undef READ_BUF

		if (data != data_end) {
			return __LINE__;
		}

		if ((num_outputs == 0) && !sidechain.get_outputs_blob(this, total_reward, outputs_blob, loop)) {
			return __LINE__;
		}

		if (static_cast<int>(outputs_blob.size()) != outputs_blob_size) {
			return __LINE__;
		}

		const uint8_t* transactions_blob = reinterpret_cast<uint8_t*>(m_transactions.data() + 1);

#if POOL_BLOCK_DEBUG
		memcpy(m_mainChainDataDebug.data() + outputs_offset, outputs_blob.data(), outputs_blob_size);
		memcpy(m_mainChainDataDebug.data() + transactions_offset + outputs_blob_size_diff, transactions_blob, transactions_blob_size);
#endif

		hash check;
		const std::vector<uint8_t>& consensus_id = sidechain.consensus_id();
		const int data_size = static_cast<int>((data_end - data_begin) + outputs_blob_size_diff + transactions_blob_size_diff);

		if (data_size > static_cast<int>(MAX_BLOCK_SIZE)) {
			return __LINE__;
		}

		keccak_custom(
			[nonce_offset, extra_nonce_offset, mm_root_hash_offset, data_begin, data_size, &consensus_id, &outputs_blob, outputs_blob_size_diff, outputs_offset, outputs_blob_size, transactions_blob, transactions_blob_size_diff, transactions_offset, transactions_blob_size](int offset) -> uint8_t
			{
				uint32_t k = static_cast<uint32_t>(offset - nonce_offset);
				if (k < NONCE_SIZE) {
					return 0;
				}

				k = static_cast<uint32_t>(offset - extra_nonce_offset);
				if (k < EXTRA_NONCE_SIZE) {
					return 0;
				}

				k = static_cast<uint32_t>(offset - mm_root_hash_offset);
				if (k < HASH_SIZE) {
					return 0;
				}

				if (offset < data_size) {
					if (offset < outputs_offset) {
						return data_begin[offset];
					}
					else if (offset < outputs_offset + outputs_blob_size) {
						return outputs_blob[offset - outputs_offset];
					}
					else if (offset < transactions_offset + outputs_blob_size_diff) {
						return data_begin[offset - outputs_blob_size_diff];
					}
					else if (offset < transactions_offset + outputs_blob_size_diff + transactions_blob_size) {
						return transactions_blob[offset - (transactions_offset + outputs_blob_size_diff)];
					}
					return data_begin[offset - outputs_blob_size_diff - transactions_blob_size_diff];
				}

				return consensus_id[offset - data_size];
			},
			static_cast<int>(size + outputs_blob_size_diff + transactions_blob_size_diff + consensus_id.size()), check.h, HASH_SIZE);

		if (m_sidechainId.empty()) {
			m_sidechainId = check;
		}
		else if (m_sidechainId != check) {
			return __LINE__;
		}

#if POOL_BLOCK_DEBUG
		m_sideChainDataDebug.assign(sidechain_data_begin, data_end);
#endif

		const uint32_t mm_aux_slot = get_aux_slot(sidechain.consensus_hash(), mm_nonce, mm_n_aux_chains);

		if (!verify_merkle_proof(check, m_merkleProof, mm_aux_slot, mm_n_aux_chains, m_merkleRoot)) {
			return __LINE__;
		}
	}
	catch (std::exception& e) {
		LOGERR(0, "Exception in PoolBlock::deserialize(): " << e.what());
		return __LINE__;
	}

	reset_offchain_data();
	return 0;
}

} // namespace p2pool<|MERGE_RESOLUTION|>--- conflicted
+++ resolved
@@ -336,7 +336,10 @@
 		READ_VARINT(m_cumulativeDifficulty.lo);
 		READ_VARINT(m_cumulativeDifficulty.hi);
 
-<<<<<<< HEAD
+		if (m_cumulativeDifficulty > MAX_CUMULATIVE_DIFFICULTY) {
+			return __LINE__;
+		}
+
 		uint8_t merkle_proof_size;
 		READ_BYTE(merkle_proof_size);
 
@@ -353,12 +356,6 @@
 			m_merkleProof.emplace_back(h);
 		}
 
-=======
-		if (m_cumulativeDifficulty > MAX_CUMULATIVE_DIFFICULTY) {
-			return __LINE__;
-		}
-
->>>>>>> 6dd72dfc
 		READ_BUF(m_sidechainExtraBuf, sizeof(m_sidechainExtraBuf));
 
 #undef READ_BYTE
